--- conflicted
+++ resolved
@@ -14,11 +14,7 @@
 		public HttpCallTests()
 		{
 			_sut = new HttpCall();
-<<<<<<< HEAD
-			_sut.SetResponse((_, __) => Task.FromResult(new HttpResponseMessage()));
-=======
 			_sut.SetResponse(new ResponseFuncStrategy((_, __) => Task.FromResult(new HttpResponseMessage())));
->>>>>>> 84d84e66
 		}
 
 		[Fact]
