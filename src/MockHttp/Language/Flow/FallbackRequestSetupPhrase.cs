--- conflicted
+++ resolved
@@ -1,12 +1,4 @@
-<<<<<<< HEAD
-﻿using System;
-using System.ComponentModel;
-using System.Net.Http;
-using System.Threading;
-using System.Threading.Tasks;
-=======
 ﻿using System.ComponentModel;
->>>>>>> 84d84e66
 
 namespace MockHttp.Language.Flow
 {
@@ -16,39 +8,6 @@
 		public FallbackRequestSetupPhrase(HttpCall setup)
 			: base(setup)
 		{
-<<<<<<< HEAD
-			_setup = setup ?? throw new ArgumentNullException(nameof(setup));
-		}
-
-		public IResponseResult Respond(Func<Task<HttpResponseMessage>> response)
-		{
-			return Respond((_, __) => response());
-		}
-
-		public IResponseResult Respond(Func<HttpRequestMessage, Task<HttpResponseMessage>> response)
-		{
-			return Respond((r, __) => response(r));
-		}
-
-		public IResponseResult Respond(Func<HttpRequestMessage, CancellationToken, Task<HttpResponseMessage>> response)
-		{
-			_setup.SetResponse(response);
-			return this;
-		}
-
-		public IThrowsResult Throws(Exception exception)
-		{
-			Respond(() => throw exception);
-			return this;
-		}
-
-		public IThrowsResult Throws<TException>()
-			where TException : Exception, new()
-		{
-			Respond(_ => throw new TException());
-			return this;
-=======
->>>>>>> 84d84e66
 		}
 	}
 }